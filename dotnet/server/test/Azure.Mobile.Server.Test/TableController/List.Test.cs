﻿using Azure.Mobile.Server.Test.E2EServer.DataObjects;
using Azure.Mobile.Server.Test.Helpers;
using Microsoft.VisualStudio.TestTools.UnitTesting;
using System.Linq;
using System.Net;
using System.Net.Http;
using System.Threading.Tasks;
using Movie = Azure.Mobile.Server.Test.E2EServer.DataObjects.Movie;

namespace Azure.Mobile.Server.Test.TableController
{
    [TestClass]
    public class List_Tests : Base_Test
    {
        [TestMethod]
        public async Task GetItems_ReturnsSomeItems()
        {
<<<<<<< HEAD
            var response = await SendRequestToServer<E2EServer.DataObjects.Movie>(HttpMethod.Get, "/tables/movies?$count=true", null);
            Assert.AreEqual(HttpStatusCode.OK, response.StatusCode);

            var actual = await GetValueFromResponse<PagedList<E2EServer.DataObjects.Movie>>(response);
=======
            var response = await SendRequestToServer<Movie>(HttpMethod.Get, "/tables/movies?$count=true", null);
            Assert.AreEqual(HttpStatusCode.OK, response.StatusCode);

            var actual = await GetValueFromResponse<PagedList<Movie>>(response);
>>>>>>> edc6605b
            Assert.IsNotNull(actual);
            CollectionAssert.AllItemsAreNotNull(actual.Values);
            CollectionAssert.AllItemsAreUnique(actual.Values);
            Assert.AreEqual(50, actual.Values.Count);
            Assert.IsNotNull(actual.NextLink);

            // TODO: This does not work right now because GetEntityCount() information in GetItems() . 
            //Assert.IsNotNull(actual.Count);
            //Assert.AreEqual(248, actual.Count);
        }

        [TestMethod]
        public async Task GetItems_SoftDelete_DoesNotIncludeDeletedItems()
        {
            var deleteResponse = await SendRequestToServer<SUnit>(HttpMethod.Delete, "/tables/sunits/sunit-14", null);
            Assert.AreEqual(HttpStatusCode.NoContent, deleteResponse.StatusCode);

            var response = await SendRequestToServer<SUnit>(HttpMethod.Get, "/tables/sunits", null);
            Assert.AreEqual(HttpStatusCode.OK, response.StatusCode);
            var actual = await GetValueFromResponse<PagedList<SUnit>>(response);

            Assert.IsFalse(actual.Values.Where(item => item.Deleted == true).Any());
        }

        [TestMethod]
        public async Task GetItems_SoftDelete_CanIncludeDeletedItems()
        {
            var deleteResponse = await SendRequestToServer<SUnit>(HttpMethod.Delete, "/tables/sunits/sunit-2", null);
            var firstResponse = await SendRequestToServer<SUnit>(HttpMethod.Get, "/tables/sunits", null);
            Assert.AreEqual(HttpStatusCode.OK, firstResponse.StatusCode);
            var firstActual = await GetValueFromResponse<PagedList<SUnit>>(firstResponse);

            var secondResponse = await SendRequestToServer<SUnit>(HttpMethod.Get, "/tables/sunits?__includedeleted=true&$top=500", null);
            Assert.AreEqual(HttpStatusCode.OK, secondResponse.StatusCode);
            var secondActual = await GetValueFromResponse<PagedList<SUnit>>(secondResponse);

            //Assert.IsTrue(secondActual.Count > firstActual.Count);
            Assert.IsTrue(secondActual.Values.Where(item => item.Deleted == true).Any());
        }

        [TestMethod]
        public async Task GetItems_Unauthorzed_Returns404()
        {
            var response = await SendRequestToServer<Movie>(HttpMethod.Get, "/tables/unauthorized", null);
            Assert.AreEqual(HttpStatusCode.NotFound, response.StatusCode);
        }

        [TestMethod]
        public async Task GetItems_MaxTop_ReturnsNItems()
        {
            var response = await SendRequestToServer<Movie>(HttpMethod.Get, "/tables/movies?$top=5", null);
            Assert.AreEqual(HttpStatusCode.OK, response.StatusCode);

<<<<<<< HEAD
            var actual = await GetValueFromResponse<PagedList<E2EServer.DataObjects.Movie>>(response);
=======
            var actual = await GetValueFromResponse<PagedList<Movie>>(response);
>>>>>>> edc6605b
            Assert.IsNotNull(actual);
            CollectionAssert.AllItemsAreNotNull(actual.Values);
            CollectionAssert.AllItemsAreUnique(actual.Values);
            Assert.AreEqual(5, actual.Values.Count);
        }
    }
}<|MERGE_RESOLUTION|>--- conflicted
+++ resolved
@@ -15,17 +15,10 @@
         [TestMethod]
         public async Task GetItems_ReturnsSomeItems()
         {
-<<<<<<< HEAD
-            var response = await SendRequestToServer<E2EServer.DataObjects.Movie>(HttpMethod.Get, "/tables/movies?$count=true", null);
-            Assert.AreEqual(HttpStatusCode.OK, response.StatusCode);
-
-            var actual = await GetValueFromResponse<PagedList<E2EServer.DataObjects.Movie>>(response);
-=======
             var response = await SendRequestToServer<Movie>(HttpMethod.Get, "/tables/movies?$count=true", null);
             Assert.AreEqual(HttpStatusCode.OK, response.StatusCode);
 
             var actual = await GetValueFromResponse<PagedList<Movie>>(response);
->>>>>>> edc6605b
             Assert.IsNotNull(actual);
             CollectionAssert.AllItemsAreNotNull(actual.Values);
             CollectionAssert.AllItemsAreUnique(actual.Values);
@@ -79,11 +72,7 @@
             var response = await SendRequestToServer<Movie>(HttpMethod.Get, "/tables/movies?$top=5", null);
             Assert.AreEqual(HttpStatusCode.OK, response.StatusCode);
 
-<<<<<<< HEAD
-            var actual = await GetValueFromResponse<PagedList<E2EServer.DataObjects.Movie>>(response);
-=======
             var actual = await GetValueFromResponse<PagedList<Movie>>(response);
->>>>>>> edc6605b
             Assert.IsNotNull(actual);
             CollectionAssert.AllItemsAreNotNull(actual.Values);
             CollectionAssert.AllItemsAreUnique(actual.Values);
