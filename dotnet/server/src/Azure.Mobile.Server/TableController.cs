--- conflicted
+++ resolved
@@ -390,11 +390,7 @@
                 return NotFound();
             }
 
-<<<<<<< HEAD
             var operationValidation = await ValidateOperationAsync(TableOperation.Replace, item);
-=======
-            var operationValidation = await ValidateOperationAsync(TableOperation.Replace, entity);
->>>>>>> d7b60571
             if (operationValidation != StatusCodes.Status200OK)
             {
                 return StatusCode(operationValidation);
@@ -440,14 +436,10 @@
         {
             var entity = await TableRepository.LookupAsync(id).ConfigureAwait(false);
 
-<<<<<<< HEAD
             if (entity == null)
             {
                 return NotFound();
             }
-
-=======
->>>>>>> d7b60571
             var operationValidation = await ValidateOperationAsync(TableOperation.Patch, entity);
             if (operationValidation != StatusCodes.Status200OK)
             {
