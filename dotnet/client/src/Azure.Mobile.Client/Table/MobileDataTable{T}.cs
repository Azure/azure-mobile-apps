﻿using Azure.Core;
using Azure.Core.Pipeline;
using Azure.Mobile.Client.Utils;
using System;
using System.Collections.Generic;
using System.Text.Json;
using System.Threading;
using System.Threading.Tasks;

namespace Azure.Mobile.Client.Table
{
    /// <summary>
    /// Provides operations that handle a single Azure Mobile Table.
    /// </summary>
    /// <typeparam name="T">The type of the entity stored in the table.</typeparam>
    public class MobileDataTable<T> where T : TableData
    {
        private readonly HttpPipeline _pipeline;

        /// <summary>
        /// Initializes a <see cref="MobileDataTable{T}"/> instance.
        /// </summary>
        /// <param name="client">The <see cref="MobileDataClient"/> that created this table reference.</param>
        /// <param name="endpoint">The absolute Uri to the table controller endpoint.</param>
        internal MobileDataTable(MobileDataClient client, Uri endpoint)
        {
            Arguments.IsAbsoluteUri(endpoint, nameof(endpoint));

            Credential = client.Credential;
            ClientOptions = client.ClientOptions;
            Endpoint = endpoint;

            var perCallPolicies = new List<HttpPipelinePolicy>();
            var perRetryPolicies = new List<HttpPipelinePolicy>();

            // Add the authentication policy only if supplied a credential.
            if (Credential != null)
            {
                var scope = $"{Endpoint.GetComponents(UriComponents.SchemeAndServer, UriFormat.SafeUnescaped)}/.default";
                perRetryPolicies.Add(new BearerTokenAuthenticationPolicy(Credential, scope));
            }

            // Builds the pipeline based on the policies provided.
            _pipeline = HttpPipelineBuilder.Build(
                ClientOptions, 
                perCallPolicies.ToArray(), 
                perRetryPolicies.ToArray(), 
                new ResponseClassifier());
        }

        /// <summary>
        /// The base <see cref="Uri"/> for the backend table controller.
        /// </summary>
        internal Uri Endpoint { get; }

        /// <summary>
        /// The credential to use for authorization.
        /// </summary>
        internal TokenCredential Credential { get; }

        /// <summary>
        /// The client options for this connection.
        /// </summary>
        internal MobileDataClientOptions ClientOptions { get; }

        #region DeleteItem
        /// <summary>
        /// Deletes an item from the backend table, but only if the version matches. 
        /// </summary>
        /// <param name="item">The item to delete</param>
        /// <param name="cancellationToken">A lifecycle token for cancelling the request.</param>
        /// <returns>A <see cref="Response"/> from the backend service.</returns>
        public virtual Task<Response> DeleteItemAsync(T item, CancellationToken cancellationToken = default)
        {
            Arguments.IsNotNull(item, nameof(item));
            Arguments.IsNotNullOrEmpty(item.Id, nameof(item.Id));

            MatchConditions requestOptions = (item.Version == null) ? default : new MatchConditions { IfMatch = new ETag(item.Version) };
            return DeleteItemAsync(item, requestOptions, cancellationToken);
        }

        /// <summary>
        /// Deletes an item from the backend table. 
        /// </summary>
        /// <param name="item">The item to delete</param>
        /// <param name="requestOptions">The set of conditional request options to apply as headers
        /// to the request.</param>
        /// <param name="cancellationToken">A lifecycle token for cancelling the request.</param>
        /// <returns>A <see cref="Response"/> from the backend service.</returns>
        public virtual async Task<Response> DeleteItemAsync(T item, MatchConditions requestOptions, CancellationToken cancellationToken = default)
        {
            Arguments.IsNotNull(item, nameof(item));
            Arguments.IsNotNullOrEmpty(item.Id, nameof(item.Id));

            using Request request = CreateDeleteRequest(item, requestOptions);
            Response response = await _pipeline.SendRequestAsync(request, cancellationToken).ConfigureAwait(false);

            switch (response.Status)
            {
                case 200:
                case 204:
                    return response;
                case 412:
                    throw new ConflictException<T>(CreateResponse(response, cancellationToken));
                default:
                    throw new RequestFailedException(response.Status, response.ReasonPhrase);
            }
        }

        /// <summary>
        /// Deletes an item from the backend table, but only if the version matches. 
        /// </summary>
        /// <param name="item">The item to delete</param>
        /// <param name="cancellationToken">A lifecycle token for cancelling the request.</param>
        /// <returns>A <see cref="Response"/> from the backend service.</returns>
        public virtual Response DeleteItem(T item, CancellationToken cancellationToken = default)
        {
            Arguments.IsNotNull(item, nameof(item));
            Arguments.IsNotNullOrEmpty(item.Id, nameof(item.Id));

            MatchConditions requestOptions = (item.Version == null) ? default : new MatchConditions { IfMatch = new ETag(item.Version) };
            return DeleteItem(item, requestOptions, cancellationToken);
        }

        /// <summary>
        /// Deletes an item from the backend table. 
        /// </summary>
        /// <param name="item">The item to delete</param>
        /// <param name="requestOptions">The set of conditional request options to apply as headers
        /// to the request.</param>
        /// <param name="cancellationToken">A lifecycle token for cancelling the request.</param>
        /// <returns>A <see cref="Response"/> from the backend service.</returns>
        public virtual Response DeleteItem(T item, MatchConditions requestOptions, CancellationToken cancellationToken = default)
        {
            Arguments.IsNotNull(item, nameof(item));
            Arguments.IsNotNullOrEmpty(item.Id, nameof(item.Id));

            using Request request = CreateDeleteRequest(item, requestOptions);
            Response response = _pipeline.SendRequest(request, cancellationToken);

            switch (response.Status)
            {
                case 200:
                case 204:
                    return response;
                case 412:
                    throw new ConflictException<T>(CreateResponse(response, cancellationToken));
                default:
                    throw new RequestFailedException(response.Status, response.ReasonPhrase);
            }
        }

        /// <summary>
        /// Creates the request for a DELETE operation
        /// </summary>
        /// <param name="item">The item to delete</param>
        /// <param name="requestOptions">The <see cref="MatchConditions"/> for this request, if any</param>
        /// <returns></returns>
        private Request CreateDeleteRequest(T item, MatchConditions requestOptions)
        {
            Request request = _pipeline.CreateRequest();

            request.Method = RequestMethod.Delete;
            request.BuildUri(Endpoint, item.Id);
            request.ApplyConditionalHeaders(requestOptions);

            return request;
        }
        #endregion

        #region GetItem
        /// <summary>
        /// Retrieves an item from the backend table, using the ID as an identifier.
        /// </summary>
        /// <param name="id">The ID of the record to retrieve</param>
        /// <param name="cancellationToken">A lifecycle token for cancelling the request.</param>
        /// <returns>The item as it appears in the backend service</returns>
        public virtual async Task<Response<T>> GetItemAsync(string id, CancellationToken cancellationToken = default)
        {
            Arguments.IsNotNullOrEmpty(id, nameof(id));

            using Request request = CreateGetRequest(id, default);
            Response response = await _pipeline.SendRequestAsync(request, cancellationToken).ConfigureAwait(false);

            switch (response.Status)
            {
                case 200:
                    return await CreateResponseAsync(response, cancellationToken).ConfigureAwait(false);
                default:
                    throw new RequestFailedException(response.Status, response.ReasonPhrase);
            }

        }

        /// <summary>
        /// Retrieves an item from the backend table, using the ID as an identifier.
        /// </summary>
        /// <param name="id">The ID of the record to retrieve</param>
        /// <param name="cancellationToken">A lifecycle token for cancelling the request.</param>
        /// <returns>The item as it appears in the backend service</returns>
        public virtual Response<T> GetItem(string id, CancellationToken cancellationToken = default)
        {
            Arguments.IsNotNullOrEmpty(id, nameof(id));

            using Request request = CreateGetRequest(id, default);
            Response response = _pipeline.SendRequest(request, cancellationToken);

            switch (response.Status)
            {
                case 200:
                    return CreateResponse(response, cancellationToken);
                default:
                    throw new RequestFailedException(response.Status, response.ReasonPhrase);
            }
        }

        /// <summary>
        /// Creates a request for a GET ITEM operation
        /// </summary>
        /// <param name="id">The ID of the entity to retrieve</param>
        /// <param name="requestOptions">The <see cref="MatchConditions"/> for this request, if any</param>
        /// <returns>A pageable list of items</returns>
        private Request CreateGetRequest(string id, MatchConditions requestOptions)
        {
            Request request = _pipeline.CreateRequest();

            request.Method = RequestMethod.Get;
            request.BuildUri(Endpoint, id);
            request.ApplyConditionalHeaders(requestOptions);

            return request;
        }
        #endregion

        #region GetItems
        /// <summary>
        /// Retrieves the list of items in the table from the service.
        /// </summary>
        /// <param name="cancellationToken">A lifecycle token for cancelling the request.</param>
        /// <returns>A pageable list of items</returns>
        public virtual AsyncPageable<T> GetItemsAsync(CancellationToken cancellationToken = default)
            => GetItemsAsync(new MobileTableQuery(), cancellationToken);

        /// <summary>
        /// Retrieves a list of items from the service.
        /// </summary>
        /// <param name="query">The query to send to the remote server</param>
        /// <param name="cancellationToken">A lifecycle token for cancelling the request.</param>
        /// <returns>A pageable list of items</returns>
        public virtual AsyncPageable<T> GetItemsAsync(MobileTableQuery query, CancellationToken cancellationToken = default)
        {
            Arguments.IsNotNull(query, nameof(query));
            return PageResponseEnumerator.CreateAsyncEnumerable(nextLink => GetItemsPageAsync(query, nextLink, cancellationToken));
        }

        /// <summary>
        /// Retrieves the list of items in the table from the service.
        /// </summary>
        /// <param name="cancellationToken">A lifecycle token for cancelling the request.</param>
        /// <returns>A pagable list of items</returns>
        public virtual Pageable<T> GetItems(CancellationToken cancellationToken = default)
            => GetItems(new MobileTableQuery(), cancellationToken);

        /// <summary>
        /// Retrieves a list of items from the service.
        /// </summary>
        /// <param name="query">The query to send to the remote server</param>
        /// <param name="cancellationToken">A lifecycle token for cancelling the request.</param>
        /// <returns>A pageable list of items</returns>
        public virtual Pageable<T> GetItems(MobileTableQuery query, CancellationToken cancellationToken = default)
        {
            Arguments.IsNotNull(query, nameof(query));
            return PageResponseEnumerator.CreateEnumerable(nextLink => GetItemsPage(query, nextLink, cancellationToken));
        }

        /// <summary>
        /// Fetches a single page in the server-side paging result of a list operation.
        /// </summary>
        /// <param name="query">The query to send to the service</param>
        /// <param name="pageLink">The link to the page</param>
        /// <param name="cancellationToken">A lifecycle token for cancelling the request.</param>
        /// <returns>A single page of results</returns>
        private async Task<Page<T>> GetItemsPageAsync(MobileTableQuery query, string pageLink, CancellationToken cancellationToken = default)
        {
            using Request request = CreateListRequest(query, pageLink);
            Response response = await _pipeline.SendRequestAsync(request, cancellationToken).ConfigureAwait(false);

            switch (response.Status)
            {
                case 200:
                    PagedResult<T> data = await CreatePagedResultAsync(response, cancellationToken).ConfigureAwait(false);
                    return Page<T>.FromValues(data.Values, data.NextLink, response);
                default:
                    throw new RequestFailedException(response.Status, response.ReasonPhrase);
            }
        }

        /// <summary>
        /// Fetches a single page in the server-side paging result of a list operation.
        /// </summary>
        /// <param name="query">The query to send to the service</param>
        /// <param name="pageLink">The link to the page</param>
        /// <param name="cancellationToken">A lifecycle token for cancelling the request.</param>
        /// <returns>A single page of results</returns>
        private Page<T> GetItemsPage(MobileTableQuery query, string pageLink, CancellationToken cancellationToken = default)
        {
            using Request request = CreateListRequest(query, pageLink);
            Response response = _pipeline.SendRequest(request, cancellationToken);

            switch (response.Status)
            {
                case 200:
                    PagedResult<T> data = CreatePagedResult(response, cancellationToken);
                    return Page<T>.FromValues(data.Values, data.NextLink, response);
                default:
                    throw new RequestFailedException(response.Status, response.ReasonPhrase);
            }
        }

        /// <summary>
        /// Creates a request object for a paged response.
        /// </summary>
        /// <param name="query">The query to send</param>
        /// <param name="pageLink">The link to the next page</param>
        /// <returns>The <see cref="Request"/> object corresponding to the request</returns>
        private Request CreateListRequest(MobileTableQuery query, string pageLink)
        {
            Request request = _pipeline.CreateRequest();
            request.Method = RequestMethod.Get;
            if (pageLink != null)
            {
                request.Uri.Reset(new Uri(pageLink));
            } 
            else
            {
                var builder = request.Uri;
                builder.Reset(Endpoint);
                if (query.Filter != null)
                {
                    builder.AppendQuery("$filter", query.Filter);
                }
<<<<<<< HEAD
                if (query.Search != null)
                {
                    builder.AppendQuery("$search", query.Search);
                }
=======
>>>>>>> edc6605b
                if (query.OrderBy != null)
                {
                    builder.AppendQuery("$orderBy", query.OrderBy);
                }
                if (query.Skip >= 0)
                {
                    builder.AppendQuery("$skip", $"{query.Skip}");
                }
                if (query.Top >= 0)
                {
                    builder.AppendQuery("$top", $"{query.Top}");
                }
                if (query.IncludeDeleted)
                {
                    builder.AppendQuery("__includedeleted", "true");
                }
                if (query.IncludeCount)
                {
                    builder.AppendQuery("$count", "true");
                }
            }
            return request;
        }
        #endregion

        #region InsertItem
        /// <summary>
        /// Inserts a new item into the backend table.  The item must not already exist.  If an Id
        /// is not provided in the local item, one will be added.
        /// </summary>
        /// <param name="item"></param>
        /// <param name="cancellationToken"></param>
        /// <returns>The item that was stored in the backend service</returns>
        public virtual async Task<Response<T>> InsertItemAsync(T item, CancellationToken cancellationToken = default)
        {
            Arguments.IsNotNull(item, nameof(item));

            using Request request = CreateInsertRequest(item);
            Response response = await _pipeline.SendRequestAsync(request, cancellationToken).ConfigureAwait(false);

            switch (response.Status)
            {
                case 201:
                    return await CreateResponseAsync(response, cancellationToken).ConfigureAwait(false);
                case 409:
                case 412:
                    throw new ConflictException<T>(await CreateResponseAsync(response, cancellationToken).ConfigureAwait(false));
                default:
                    throw new RequestFailedException(response.Status, response.ReasonPhrase);
            }
        }

        /// <summary>
        /// Inserts a new item into the backend table.  The item must not already exist.  If an Id
        /// is not provided in the local item, one will be added.
        /// </summary>
        /// <param name="item"></param>
        /// <param name="cancellationToken"></param>
        /// <returns>The item that was stored in the backend service</returns>
        public virtual Response<T> InsertItem(T item, CancellationToken cancellationToken = default)
        {
            Arguments.IsNotNull(item, nameof(item));

            using Request request = CreateInsertRequest(item);
            Response response = _pipeline.SendRequest(request, cancellationToken);

            switch (response.Status)
            {
                case 201:
                    return CreateResponse(response, cancellationToken);
                case 409:
                case 412:
                    throw new ConflictException<T>(CreateResponse(response, cancellationToken));
                default:
                    throw new RequestFailedException(response.Status, response.ReasonPhrase);
            }
        }

        /// <summary>
        /// Creates a POST item (Create/Insert) operation request.
        /// </summary>
        /// <param name="item">The item to insert</param>
        /// <returns>A <see cref="Request"/> object ready for transmission</returns>
        private Request CreateInsertRequest(T item)
        {
            Request request = _pipeline.CreateRequest();

            request.Method = RequestMethod.Post;
            request.BuildUri(Endpoint, null);
            request.ApplyConditionalHeaders(new MatchConditions { IfNoneMatch = ETag.All });
            request.Headers.Add(HttpHeader.Common.JsonContentType);
            request.Content = CreateRequestContent(item);

            return request;
        }
        #endregion

        #region ReplaceItem
        /// <summary>
        /// Replaces the item in the backend service with the local item.  The item must have
        /// a version and the version must match what is on the backend service.
        /// </summary>
        /// <param name="item">The item to update</param>
        /// <param name="cancellationToken">A lifecycle token for cancelling the request.</param>
        /// <returns>The updated item, as it appears in the backend service.</returns>
        public virtual Task<Response<T>> ReplaceItemAsync(T item, CancellationToken cancellationToken = default)
        {
            Arguments.IsNotNull(item, nameof(item));
            Arguments.IsNotNullOrEmpty(item.Id, nameof(item.Id));

            MatchConditions requestOptions = (item.Version == null) ? default : new MatchConditions { IfMatch = new ETag(item.Version) };
            return ReplaceItemAsync(item, requestOptions, cancellationToken);
        }

        /// <summary>
        /// Replaces the item in the backend service with the local item, providing additional
        /// match conditions are met
        /// </summary>
        /// <param name="item">The item to update</param>
        /// <param name="requestOptions">The <see cref="MatchConditions"/> to be met</param>
        /// <param name="cancellationToken">A lifecycle token for cancelling the request.</param>
        /// <returns>The updated item, as it appears in the backend service.</returns>
        public virtual async Task<Response<T>> ReplaceItemAsync(T item, MatchConditions requestOptions, CancellationToken cancellationToken = default)
        {
            Arguments.IsNotNull(item, nameof(item));

            using Request request = CreateReplaceRequest(item, requestOptions);
            Response response = await _pipeline.SendRequestAsync(request, cancellationToken).ConfigureAwait(false);

            switch (response.Status)
            {
                case 200:
                    return await CreateResponseAsync(response, cancellationToken).ConfigureAwait(false);
                case 409:
                case 412:
                    throw new ConflictException<T>(await CreateResponseAsync(response, cancellationToken).ConfigureAwait(false));
                default:
                    throw new RequestFailedException(response.Status, response.ReasonPhrase);
            }
        }

        /// <summary>
        /// Replaces the item in the backend service with the local item.  The item must have
        /// a version and the version must match what is on the backend service.
        /// </summary>
        /// <param name="item">The item to update</param>
        /// <param name="cancellationToken">A lifecycle token for cancelling the request.</param>
        /// <returns>The updated item, as it appears in the backend service.</returns>
        public virtual Response<T> ReplaceItem(T item, CancellationToken cancellationToken = default)
        {
            Arguments.IsNotNull(item, nameof(item));
            Arguments.IsNotNullOrEmpty(item.Id, nameof(item.Id));

            MatchConditions requestOptions = (item.Version == null) ? default : new MatchConditions { IfMatch = new ETag(item.Version) };
            return ReplaceItem(item, requestOptions, cancellationToken);
        }

        /// <summary>
        /// Replaces the item in the backend service with the local item, providing additional
        /// match conditions are met
        /// </summary>
        /// <param name="item">The item to update</param>
        /// <param name="requestOptions">The <see cref="MatchConditions"/> to be met</param>
        /// <param name="cancellationToken">A lifecycle token for cancelling the request.</param>
        /// <returns>The updated item, as it appears in the backend service.</returns>
        public virtual Response<T> ReplaceItem(T item, MatchConditions requestOptions, CancellationToken cancellationToken = default)
        {
            Arguments.IsNotNull(item, nameof(item));

            using Request request = CreateReplaceRequest(item, requestOptions);
            Response response = _pipeline.SendRequest(request, cancellationToken);

            switch (response.Status)
            {
                case 200:
                    return CreateResponse(response, cancellationToken);
                case 409:
                case 412:
                    throw new ConflictException<T>(CreateResponse(response, cancellationToken));
                default:
                    throw new RequestFailedException(response.Status, response.ReasonPhrase);
            }
        }

        /// <summary>
        /// Creates a PUT item (Replace) operation request.
        /// </summary>
        /// <param name="item">The item to replace</param>
        /// <returns>A <see cref="Request"/> object ready for transmission</returns>
        private Request CreateReplaceRequest(T item, MatchConditions requestOptions)
        {
            Request request = _pipeline.CreateRequest();

            request.Method = RequestMethod.Put;
            request.BuildUri(Endpoint, item.Id);
            request.ApplyConditionalHeaders(requestOptions);
            request.Headers.Add(HttpHeader.Common.JsonContentType);
            request.Content = CreateRequestContent(item);

            return request;
        }
        #endregion

        #region CreateResponse & CreateRequest
        /// <summary>
        /// Creates a typed response from an untyped response with an IO Stream
        /// </summary>
        /// <param name="response">The response to process</param>
        /// <param name="cancellationToken">A lifecycle cancellation token</param>
        /// <returns>The typed response</returns>
        private async Task<Response<T>> CreateResponseAsync(Response response, CancellationToken cancellationToken)
        {
            T result = await JsonSerializer.DeserializeAsync<T>(response.ContentStream, ClientOptions.JsonSerializerOptions, cancellationToken).ConfigureAwait(false);
            return Response.FromValue(result, response);

        }

        /// <summary>
        /// Creates a typed response from an untyped response with an IO Stream
        /// </summary>
        /// <param name="response">The response to process</param>
        /// <param name="cancellationToken">A lifecycle cancellation token</param>
        /// <returns>The typed response</returns>
        private Response<T> CreateResponse(Response response, CancellationToken cancellationToken)
        {
            // TODO: There is probably a better way to do this; however, none of the System.Text.Json non-async methods take a stream.
            var result = JsonSerializer.DeserializeAsync<T>(response.ContentStream, ClientOptions.JsonSerializerOptions, cancellationToken);
            return Response.FromValue(result.Result, response);
        }

        private ValueTask<PagedResult<T>> CreatePagedResultAsync(Response response, CancellationToken cancellationToken)
           => JsonSerializer.DeserializeAsync<PagedResult<T>>(response.ContentStream, ClientOptions.JsonSerializerOptions, cancellationToken);

        /// <summary>
        /// Deserializes the content of the response into a <see cref="PagedResult{T}"/> object.
        /// </summary>
        /// <param name="response">The response to process</param>
        /// <param name="cancellationToken">A lifecycle cancellation token</param>
        /// <returns></returns>
        private PagedResult<T> CreatePagedResult(Response response, CancellationToken cancellationToken)
            => JsonSerializer.DeserializeAsync<PagedResult<T>>(response.ContentStream, ClientOptions.JsonSerializerOptions, cancellationToken).Result;

        /// <summary>
        /// Serializes an item into it's JSON form, ready for transmission.
        /// </summary>
        /// <param name="item">The item to serialize.</param>
        /// <returns>A set of UTF-8 bytes to transmit.</returns>
        private RequestContent CreateRequestContent(T item)
            => RequestContent.Create(JsonSerializer.SerializeToUtf8Bytes<T>(item, ClientOptions.JsonSerializerOptions));
        #endregion
    }
}<|MERGE_RESOLUTION|>--- conflicted
+++ resolved
@@ -339,13 +339,6 @@
                 {
                     builder.AppendQuery("$filter", query.Filter);
                 }
-<<<<<<< HEAD
-                if (query.Search != null)
-                {
-                    builder.AppendQuery("$search", query.Search);
-                }
-=======
->>>>>>> edc6605b
                 if (query.OrderBy != null)
                 {
                     builder.AppendQuery("$orderBy", query.OrderBy);
