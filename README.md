--- conflicted
+++ resolved
@@ -14,19 +14,10 @@
 
 To host the documentation locally, use:
 
-<<<<<<< HEAD
 ```bash
 mkdocs serve
 ```
-=======
-### Misc
-* [azure-mobile-apps-quickstarts](https://github.com/Azure/azure-mobile-apps-quickstarts) - Client and server project templates used in the Azure Portal for getting started quickly with Mobile Apps
-
-## Future of Azure Mobile Apps
- 
-Microsoft is committed to fully supporting Azure Mobile Apps, including **support for the latest OS release, bug fixes, documentation improvements, and community PR reviews**. Please note that the product team is **not currently investing in any new feature work** for Azure Mobile Apps. We highly appreciate community contributions to all areas of Azure Mobile Apps. 
->>>>>>> 5eac95c6
 
 ## Contributing
 
-If you would like to become an active contributor to this project please follow the instructions provided in [Microsoft Azure Projects Contribution Guidelines](http://azure.github.com/guidelines.html). 
+If you would like to become an active contributor to this project please follow the instructions provided in [Microsoft Azure Projects Contribution Guidelines](http://azure.github.com/guidelines.html). 